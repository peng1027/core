--- conflicted
+++ resolved
@@ -2,9 +2,6 @@
 "Application name not provided." => "アプリケーション名は提供されていません。",
 "No category to add?" => "追加するカテゴリはありませんか？",
 "This category already exists: " => "このカテゴリはすでに存在します: ",
-<<<<<<< HEAD
-"Owncloud password reset" => "Owncloud のパスワードをリセット",
-=======
 "ui-datepicker-group';if(i[1]>1)switch(G){case 0:y+=" => "ui-datepicker-group';if(i[1]>1)switch(G){case 0:y+=",
 "Settings" => "設定",
 "January" => "1月",
@@ -25,7 +22,6 @@
 "Ok" => "OK",
 "No categories selected for deletion." => "削除するカテゴリが選択されていません。",
 "Error" => "エラー",
->>>>>>> 46d6fd15
 "ownCloud password reset" => "ownCloudのパスワードをリセットします",
 "Use the following link to reset your password: {link}" => "パスワードをリセットするには次のリンクをクリックして下さい: {link}",
 "You will receive a link to reset your password via Email." => "メールでパスワードをリセットするリンクが届きます。",
@@ -59,10 +55,6 @@
 "Finish setup" => "セットアップを完了します",
 "web services under your control" => "管理下にあるウェブサービス",
 "Log out" => "ログアウト",
-<<<<<<< HEAD
-"Settings" => "設定",
-=======
->>>>>>> 46d6fd15
 "Lost your password?" => "パスワードを忘れましたか？",
 "remember" => "パスワードを記憶する",
 "Log in" => "ログイン",
