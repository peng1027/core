--- conflicted
+++ resolved
@@ -38,15 +38,11 @@
 		if(in_array($user, $this->userQuota)) {
 			return $this->userQuota[$user];
 		}
-<<<<<<< HEAD
+		$userQuota=OC_Preferences::getValue($user, 'files', 'quota', 'default');
 		$userQuota=OC_Preferences::getValue($user,'files','quota','default');
 		if($userQuota=='default') {
+			$userQuota=OC_AppConfig::getValue('files', 'default_quota', 'none');
 			$userQuota=OC_AppConfig::getValue('files','default_quota','none');
-=======
-		$userQuota=OC_Preferences::getValue($user, 'files', 'quota', 'default');
-		if($userQuota=='default') {
-			$userQuota=OC_AppConfig::getValue('files', 'default_quota', 'none');
->>>>>>> 5cad2d7c
 		}
 		if($userQuota=='none') {
 			$this->userQuota[$user]=0;
@@ -63,7 +59,7 @@
 	 * @return int
 	 */
 	private function getFreeSpace($path) {
-		list($storage,)=\OC\Files\Filesystem::resolvePath($path);
+		$storage=OC_Filesystem::getStorage($path);
 		$owner=$storage->getOwner($path);
 
 		$totalSpace=$this->getQuota($owner);
@@ -79,33 +75,33 @@
 		return $totalSpace-$usedSpace;
 	}
 	
-	public function postFree_space($path,$space) {
+	public function postFree_space($path, $space) {
 		$free=$this->getFreeSpace($path);
 		if($free==0) {
 			return $space;
 		}
-		return min($free,$space);
+		return min($free, $space);
 	}
 
-	public function preFile_put_contents($path,$data) {
+	public function preFile_put_contents($path, $data) {
 		if (is_resource($data)) {
 			$data = '';//TODO: find a way to get the length of the stream without emptying it
 		}
 		return (strlen($data)<$this->getFreeSpace($path) or $this->getFreeSpace($path)==0);
 	}
 
-	public function preCopy($path1,$path2) {
+	public function preCopy($path1, $path2) {
 		if(!self::$rootView){
 			self::$rootView = new \OC\Files\View('');
 		}
 		return (self::$rootView->filesize($path1)<$this->getFreeSpace($path2) or $this->getFreeSpace($path2)==0);
 	}
 
-	public function preFromTmpFile($tmpfile,$path) {
+	public function preFromTmpFile($tmpfile, $path) {
 		return (filesize($tmpfile)<$this->getFreeSpace($path) or $this->getFreeSpace($path)==0);
 	}
 
-	public function preFromUploadedFile($tmpfile,$path) {
+	public function preFromUploadedFile($tmpfile, $path) {
 		return (filesize($tmpfile)<$this->getFreeSpace($path) or $this->getFreeSpace($path)==0);
 	}
 }