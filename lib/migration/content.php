--- conflicted
+++ resolved
@@ -53,11 +53,7 @@
 		if( !is_null( $this->db ) ) {
 			// Get db path
 			$db = $this->db->getDatabase();
-<<<<<<< HEAD
-			if(!in_array($db, $this->tmpfiles)){
-=======
 			if(!in_array($db, $this->tmpfiles)) {
->>>>>>> d1c0f2a7
 				$this->tmpfiles[] = $db;
 			}
 		}
