--- conflicted
+++ resolved
@@ -56,15 +56,6 @@
 		$mailo->From =$fromaddress;
 		$mailo->FromName = $fromname;;
 		$mailo->Sender =$fromaddress;
-<<<<<<< HEAD
-		$a=explode(' ',$toaddress);
-		try {
-			foreach($a as $ad) {
-				$mailo->AddAddress($ad,$toname);
-			}
-
-			if($ccaddress<>'') $mailo->AddCC($ccaddress,$ccname);
-=======
 		$a=explode(' ', $toaddress);
 		try {
 			foreach($a as $ad) {
@@ -72,7 +63,6 @@
 			}
 
 			if($ccaddress<>'') $mailo->AddCC($ccaddress, $ccname);
->>>>>>> d1c0f2a7
 			if($bcc<>'') $mailo->AddBCC($bcc);
 
 			$mailo->AddReplyTo($fromaddress, $fromname);
