<?php
/**
 * Copyright (c) 2013 Bart Visscher <bartv@thisnet.nl>
 * This file is licensed under the Affero General Public License version 3 or
 * later.
 * See the COPYING-README file.
 */

namespace OC\Template;

class Base {
	private $template; // The template
	private $vars; // Vars
	private $l10n; // The l10n-Object
	private $theme; // theme defaults

	/**
	 * @param string $template
	 * @param \OC_L10N $l10n
	 * @param \OC_Defaults $theme
	 */
	public function __construct( $template, $requesttoken, $l10n, $theme ) {
		$this->vars = array();
		$this->vars['requesttoken'] = $requesttoken;
		$this->l10n = $l10n;
		$this->template = $template;
		$this->theme = $theme;
	}

	/**
	 * @param string $serverroot
	 * @param string|false $app_dir
	 * @param string $theme
	 * @param string $app
	 */
	protected function getAppTemplateDirs($theme, $app, $serverroot, $app_dir) {
		// Check if the app is in the app folder or in the root
		if( file_exists($app_dir.'/templates/' )) {
			return array(
				$serverroot.'/themes/'.$theme.'/apps/'.$app.'/templates/',
				$app_dir.'/templates/',
			);
		}
		return array(
			$serverroot.'/themes/'.$theme.'/'.$app.'/templates/',
			$serverroot.'/'.$app.'/templates/',
		);
	}

	/**
	 * @param string $serverroot
	 * @param string $theme
	 */
	protected function getCoreTemplateDirs($theme, $serverroot) {
		return array(
			$serverroot.'/themes/'.$theme.'/core/templates/',
			$serverroot.'/core/templates/',
		);
	}

	/**
	 * @brief Assign variables
	 * @param string $key key
<<<<<<< HEAD
	 * @param mixed $value value
=======
	 * @param array|bool|integer|string $value value
>>>>>>> ab696edb
	 * @return bool
	 *
	 * This function assigns a variable. It can be accessed via $_[$key] in
	 * the template.
	 *
	 * If the key existed before, it will be overwritten
	 */
	public function assign( $key, $value) {
		$this->vars[$key] = $value;
		return true;
	}

	/**
	 * @brief Appends a variable
	 * @param string $key key
	 * @param mixed $value value
	 * @return boolean|null
	 *
	 * This function assigns a variable in an array context. If the key already
	 * exists, the value will be appended. It can be accessed via
	 * $_[$key][$position] in the template.
	 */
	public function append( $key, $value ) {
		if( array_key_exists( $key, $this->vars )) {
			$this->vars[$key][] = $value;
		}
		else{
			$this->vars[$key] = array( $value );
		}
	}

	/**
	 * @brief Prints the proceeded template
	 * @return bool
	 *
	 * This function proceeds the template and prints its output.
	 */
	public function printPage() {
		$data = $this->fetchPage();
		if( $data === false ) {
			return false;
		}
		else{
			print $data;
			return true;
		}
	}

	/**
	 * @brief Process the template
	 * @return string
	 *
	 * This function processes the template.
	 */
	public function fetchPage() {
		return $this->load($this->template);
	}

	/**
	 * @brief doing the actual work
	 * @param string $file
	 * @return string content
	 *
	 * Includes the template file, fetches its output
	 */
	protected function load( $file, $additionalparams = null ) {
		// Register the variables
		$_ = $this->vars;
		$l = $this->l10n;
		$theme = $this->theme;

		if( !is_null($additionalparams)) {
			$_ = array_merge( $additionalparams, $this->vars );
		}

		// Include
		ob_start();
		include $file;
		$data = ob_get_contents();
		@ob_end_clean();

		// Return data
		return $data;
	}

}<|MERGE_RESOLUTION|>--- conflicted
+++ resolved
@@ -61,11 +61,7 @@
 	/**
 	 * @brief Assign variables
 	 * @param string $key key
-<<<<<<< HEAD
-	 * @param mixed $value value
-=======
 	 * @param array|bool|integer|string $value value
->>>>>>> ab696edb
 	 * @return bool
 	 *
 	 * This function assigns a variable. It can be accessed via $_[$key] in
