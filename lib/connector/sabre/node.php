--- conflicted
+++ resolved
@@ -24,8 +24,6 @@
 abstract class OC_Connector_Sabre_Node implements Sabre_DAV_INode, Sabre_DAV_IProperties {
 	const GETETAG_PROPERTYNAME = '{DAV:}getetag';
 	const LASTMODIFIED_PROPERTYNAME = '{DAV:}lastmodified';
-<<<<<<< HEAD
-=======
 
 	/**
 	 * Allow configuring the method used to generate Etags
@@ -33,7 +31,6 @@
 	 * @var array(class_name, function_name)
 	*/
 	public static $ETagFunction = null;
->>>>>>> d1c0f2a7
 
 	/**
 	 * The path to the current node
@@ -53,8 +50,7 @@
 	protected $property_cache = null;
 
 	/**
-	 * Sets up the node, expects a full path name
-	 *
+	 * @brief Sets up the node, expects a full path name
 	 * @param string $path
 	 * @return void
 	 */
@@ -65,8 +61,7 @@
 
 
 	/**
-	 * Returns the name of the node
-	 *
+	 * @brief  Returns the name of the node
 	 * @return string
 	 */
 	public function getName() {
@@ -77,8 +72,7 @@
 	}
 
 	/**
-	 * Renames the node
-	 *
+	 * @brief Renames the node
 	 * @param string $name The new name
 	 * @return void
 	 */
@@ -90,20 +84,12 @@
 		$newPath = $parentPath . '/' . $newName;
 		$oldPath = $this->path;
 
-<<<<<<< HEAD
-		OC_Filesystem::rename($this->path,$newPath);
-=======
 		OC_Filesystem::rename($this->path, $newPath);
->>>>>>> d1c0f2a7
 
 		$this->path = $newPath;
 
 		$query = OC_DB::prepare( 'UPDATE `*PREFIX*properties` SET `propertypath` = ? WHERE `userid` = ? AND `propertypath` = ?' );
-<<<<<<< HEAD
-		$query->execute( array( $newPath,OC_User::getUser(), $oldPath ));
-=======
 		$query->execute( array( $newPath, OC_User::getUser(), $oldPath ));
->>>>>>> d1c0f2a7
 
 	}
 
@@ -113,7 +99,8 @@
 	}
 
 	/**
-	 * Make sure the fileinfo cache is filled. Uses OC_FileCache or a direct stat
+	 * @brief Ensure that the fileinfo cache is filled
+	 & @note Uses OC_FileCache or a direct stat
 	 */
 	protected function getFileinfoCache() {
 		if (!isset($this->fileinfo_cache)) {
@@ -132,8 +119,7 @@
 	}
 
 	/**
-	 * Returns the last modification time, as a unix timestamp
-	 *
+	 * @brief Returns the last modification time, as a unix timestamp
 	 * @return int
 	 */
 	public function getLastModified() {
@@ -152,17 +138,14 @@
 	}
 
 	/**
-	 * Updates properties on this node,
-	 *
+	 * @brief Updates properties on this node,
 	 * @param array $mutations
 	 * @see Sabre_DAV_IProperties::updateProperties
 	 * @return bool|array
 	 */
 	public function updateProperties($properties) {
 		$existing = $this->getProperties(array());
-		OC_Hook::emit('OC_Webdav_Properties', 'update', array('properties' => $properties, 'path' => $this->path));
 		foreach($properties as $propertyName => $propertyValue) {
-			$propertyName = preg_replace("/^{.*}/", "", $propertyName); // remove leading namespace from property name
 			// If it was null, we need to delete the property
 			if (is_null($propertyValue)) {
 				if(array_key_exists( $propertyName, $existing )) {
@@ -176,17 +159,10 @@
 				} else {
 					if(!array_key_exists( $propertyName, $existing )) {
 						$query = OC_DB::prepare( 'INSERT INTO `*PREFIX*properties` (`userid`,`propertypath`,`propertyname`,`propertyvalue`) VALUES(?,?,?,?)' );
-<<<<<<< HEAD
-						$query->execute( array( OC_User::getUser(), $this->path, $propertyName,$propertyValue ));
-					} else {
-						$query = OC_DB::prepare( 'UPDATE `*PREFIX*properties` SET `propertyvalue` = ? WHERE `userid` = ? AND `propertypath` = ? AND `propertyname` = ?' );
-						$query->execute( array( $propertyValue,OC_User::getUser(), $this->path, $propertyName ));
-=======
 						$query->execute( array( OC_User::getUser(), $this->path, $propertyName, $propertyValue ));
 					} else {
 						$query = OC_DB::prepare( 'UPDATE `*PREFIX*properties` SET `propertyvalue` = ? WHERE `userid` = ? AND `propertypath` = ? AND `propertyname` = ?' );
 						$query->execute( array( $propertyValue, OC_User::getUser(), $this->path, $propertyName ));
->>>>>>> d1c0f2a7
 					}
 				}
 			}
@@ -197,15 +173,13 @@
 	}
 
 	/**
-	 * Returns a list of properties for this nodes.;
-	 *
-	 * The properties list is a list of propertynames the client requested,
-	 * encoded as xmlnamespace#tagName, for example:
-	 * http://www.example.org/namespace#author
-	 * If the array is empty, all properties should be returned
-	 *
+	 * @brief Returns a list of properties for this nodes.;
 	 * @param array $properties
 	 * @return array
+	 * @note The properties list is a list of propertynames the client 
+	 * requested, encoded as xmlnamespace#tagName, for example: 
+	 * http://www.example.org/namespace#author If the array is empty, all 
+	 * properties should be returned
 	 */
 	public function getProperties($properties) {
 		if (is_null($this->property_cache)) {
@@ -231,25 +205,21 @@
 	}
 
 	/**
-	 * Creates a ETag for this path.
+	 * @brief Creates a ETag for this path.
 	 * @param string $path Path of the file
 	 * @return string|null Returns null if the ETag can not effectively be determined
 	 */
 	static protected function createETag($path) {
-<<<<<<< HEAD
-		return uniqid('', true);
-=======
 		if(self::$ETagFunction) {
 			$hash = call_user_func(self::$ETagFunction, $path);
 			return $hash;
 		}else{
 			return uniqid('', true);
 		}
->>>>>>> d1c0f2a7
-	}
-
-	/**
-	 * Returns the ETag surrounded by double-quotes for this path.
+	}
+
+	/**
+	 * @brief Returns the ETag surrounded by double-quotes for this path.
 	 * @param string $path Path of the file
 	 * @return string|null Returns null if the ETag can not effectively be determined
 	 */
@@ -265,7 +235,7 @@
 	}
 
 	/**
-	 * Remove the ETag from the cache.
+	 * @brief Remove the ETag from the cache.
 	 * @param string $path Path of the file
 	 */
 	static public function removeETagPropertyForPath($path) {
