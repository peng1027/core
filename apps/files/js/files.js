var uploadingFiles = {};
Files={
	cancelUpload:function(filename) {
		if(uploadingFiles[filename]) {
			uploadingFiles[filename].abort();
			delete uploadingFiles[filename];
			return true;
		}
		return false;
	},
	cancelUploads:function() {
		$.each(uploadingFiles,function(index,file) {
			if(typeof file['abort'] === 'function') {
				file.abort();
				var filename = $('tr').filterAttr('data-file',index);
				filename.hide();
				filename.find('input[type="checkbox"]').removeAttr('checked');
				filename.removeClass('selected');
			} else {
				$.each(file,function(i,f) {
					f.abort();
					delete file[i];
				});
			}
			delete uploadingFiles[index];
		});
		procesSelection();
	},
	updateMaxUploadFilesize:function(response) {
		if(response == undefined) {
			return;
		}
		if(response.data !== undefined && response.data.uploadMaxFilesize !== undefined) {
			$('#max_upload').val(response.data.uploadMaxFilesize);
			$('#upload.button').attr('original-title', response.data.maxHumanFilesize);
			$('#usedSpacePercent').val(response.data.usedSpacePercent);
			Files.displayStorageWarnings();
		}
		if(response[0] == undefined) {
			return;
		}
		if(response[0].uploadMaxFilesize !== undefined) {
			$('#max_upload').val(response[0].uploadMaxFilesize);
			$('#upload.button').attr('original-title', response[0].maxHumanFilesize);
			$('#usedSpacePercent').val(response[0].usedSpacePercent);
			Files.displayStorageWarnings();
		}

	},
	isFileNameValid:function (name) {
		if (name === '.') {
			OC.Notification.show(t('files', '\'.\' is an invalid file name.'));
			return false;
		}
		if (name.length == 0) {
			OC.Notification.show(t('files', 'File name cannot be empty.'));
			return false;
		}

		// check for invalid characters
		var invalid_characters = ['\\', '/', '<', '>', ':', '"', '|', '?', '*'];
		for (var i = 0; i < invalid_characters.length; i++) {
			if (name.indexOf(invalid_characters[i]) != -1) {
				OC.Notification.show(t('files', "Invalid name, '\\', '/', '<', '>', ':', '\"', '|', '?' and '*' are not allowed."));
				return false;
			}
		}
		OC.Notification.hide();
		return true;
	},
	displayStorageWarnings: function() {
		if (!OC.Notification.isHidden()) {
			return;
		}

		var usedSpacePercent = $('#usedSpacePercent').val();
		if (usedSpacePercent > 98) {
			OC.Notification.show(t('files', 'Your storage is full, files can not be updated or synced anymore!'));
			return;
		}
		if (usedSpacePercent > 90) {
			OC.Notification.show(t('files', 'Your storage is almost full ({usedSpacePercent}%)', {usedSpacePercent: usedSpacePercent}));
		}
	},

	displayEncryptionWarning: function() {

		if (!OC.Notification.isHidden()) {
			return;
		}

		var encryptedFiles = $('#encryptedFiles').val();
		if (encryptedFiles === '1') {
			OC.Notification.show(t('files_encryption', 'Encryption was disabled but your files are still encrypted. Please go to your personal settings to decrypt your files.'));
			return;
		}
	}
};
$(document).ready(function() {
	Files.displayEncryptionWarning();
	Files.bindKeyboardShortcuts(document, jQuery);
	$('#fileList tr').each(function(){
		//little hack to set unescape filenames in attribute
		$(this).attr('data-file',decodeURIComponent($(this).attr('data-file')));
	});

	$('#file_action_panel').attr('activeAction', false);

	//drag/drop of files
	$('#fileList tr td.filename').each(function(i,e){
		if ($(e).parent().data('permissions') & OC.PERMISSION_DELETE) {
			$(e).draggable(dragOptions);
		}
	});
	$('#fileList tr[data-type="dir"] td.filename').each(function(i,e){
		if ($(e).parent().data('permissions') & OC.PERMISSION_CREATE){
			$(e).droppable(folderDropOptions);
		}
	});
	$('div.crumb:not(.last)').droppable(crumbDropOptions);
	$('ul#apps>li:first-child').data('dir','');
	if($('div.crumb').length){
		$('ul#apps>li:first-child').droppable(crumbDropOptions);
	}

	// Triggers invisible file input
	$('#upload a').on('click', function() {
		$(this).parent().children('#file_upload_start').trigger('click');
		return false;
	});

	// Trigger cancelling of file upload
	$('#uploadprogresswrapper .stop').on('click', function() {
		Files.cancelUploads();
	});

	// Show trash bin
	$('#trash').on('click', function() {
		window.location=OC.filePath('files_trashbin', '', 'index.php');
	});

	var lastChecked;

	// Sets the file link behaviour :
	$('#fileList').on('click','td.filename a',function(event) {
		if (event.ctrlKey || event.shiftKey) {
			event.preventDefault();
			if (event.shiftKey) {
				var last = $(lastChecked).parent().parent().prevAll().length;
				var first = $(this).parent().parent().prevAll().length;
				var start = Math.min(first, last);
				var end = Math.max(first, last);
				var rows = $(this).parent().parent().parent().children('tr');
				for (var i = start; i < end; i++) {
					$(rows).each(function(index) {
						if (index == i) {
							var checkbox = $(this).children().children('input:checkbox');
							$(checkbox).attr('checked', 'checked');
							$(checkbox).parent().parent().addClass('selected');
						}
					});
				}
			}
			var checkbox = $(this).parent().children('input:checkbox');
			lastChecked = checkbox;
			if ($(checkbox).attr('checked')) {
				$(checkbox).removeAttr('checked');
				$(checkbox).parent().parent().removeClass('selected');
				$('#select_all').removeAttr('checked');
			} else {
				$(checkbox).attr('checked', 'checked');
				$(checkbox).parent().parent().toggleClass('selected');
				var selectedCount=$('td.filename input:checkbox:checked').length;
				if (selectedCount == $('td.filename input:checkbox').length) {
					$('#select_all').attr('checked', 'checked');
				}
			}
			procesSelection();
		} else {
			var filename=$(this).parent().parent().attr('data-file');
			var tr=$('tr').filterAttr('data-file',filename);
			var renaming=tr.data('renaming');
			if(!renaming && !FileList.isLoading(filename)){
				FileActions.currentFile = $(this).parent();
				var mime=FileActions.getCurrentMimeType();
				var type=FileActions.getCurrentType();
				var permissions = FileActions.getCurrentPermissions();
				var action=FileActions.getDefault(mime,type, permissions);
				if(action){
					event.preventDefault();
					action(filename);
				}
			}
		}

	});

	// Sets the select_all checkbox behaviour :
	$('#select_all').click(function() {
		if($(this).attr('checked')){
			// Check all
			$('td.filename input:checkbox').attr('checked', true);
			$('td.filename input:checkbox').parent().parent().addClass('selected');
		}else{
			// Uncheck all
			$('td.filename input:checkbox').attr('checked', false);
			$('td.filename input:checkbox').parent().parent().removeClass('selected');
		}
		procesSelection();
	});

	$('#fileList').on('change', 'td.filename input:checkbox',function(event) {
		if (event.shiftKey) {
			var last = $(lastChecked).parent().parent().prevAll().length;
			var first = $(this).parent().parent().prevAll().length;
			var start = Math.min(first, last);
			var end = Math.max(first, last);
			var rows = $(this).parent().parent().parent().children('tr');
			for (var i = start; i < end; i++) {
				$(rows).each(function(index) {
					if (index == i) {
						var checkbox = $(this).children().children('input:checkbox');
						$(checkbox).attr('checked', 'checked');
						$(checkbox).parent().parent().addClass('selected');
					}
				});
			}
		}
		var selectedCount=$('td.filename input:checkbox:checked').length;
		$(this).parent().parent().toggleClass('selected');
		if(!$(this).attr('checked')){
			$('#select_all').attr('checked',false);
		}else{
			if(selectedCount==$('td.filename input:checkbox').length){
				$('#select_all').attr('checked',true);
			}
		}
		procesSelection();
	});

	$('.download').click('click',function(event) {
		var files=getSelectedFiles('name');
		var fileslist = JSON.stringify(files);
		var dir=$('#dir').val()||'/';
		OC.Notification.show(t('files','Your download is being prepared. This might take some time if the files are big.'));
		// use special download URL if provided, e.g. for public shared files
		if ( (downloadURL = document.getElementById("downloadURL")) ) {
			window.location=downloadURL.value+"&download&files="+encodeURIComponent(fileslist);
		} else {
			window.location=OC.filePath('files', 'ajax', 'download.php') + '?'+ $.param({ dir: dir, files: fileslist });
		}
		return false;
	});

	$('.delete-selected').click(function(event) {
		var files=getSelectedFiles('name');
		event.preventDefault();
		FileList.do_delete(files);
		return false;
	});

	// drag&drop support using jquery.fileupload
	// TODO use OC.dialogs
	$(document).bind('drop dragover', function (e) {
			e.preventDefault(); // prevent browser from doing anything, if file isn't dropped in dropZone
	});

	$.assocArraySize = function(obj) {
		// http://stackoverflow.com/a/6700/11236
		var size = 0, key;
		for (key in obj) {
			if (obj.hasOwnProperty(key)) size++;
		}
		return size;
	};

	// warn user not to leave the page while upload is in progress
	$(window).bind('beforeunload', function(e) {
		if ($.assocArraySize(uploadingFiles) > 0)
			return t('files','File upload is in progress. Leaving the page now will cancel the upload.');
	});

	//add multiply file upload attribute to all browsers except konqueror (which crashes when it's used)
	if(navigator.userAgent.search(/konqueror/i)==-1){
		$('#file_upload_start').attr('multiple','multiple')
	}

	//if the breadcrumb is to long, start by replacing foldernames with '...' except for the current folder
	var crumb=$('div.crumb').first();
	while($('div.controls').height()>40 && crumb.next('div.crumb').length>0){
		crumb.children('a').text('...');
		crumb=crumb.next('div.crumb');
	}
	//if that isn't enough, start removing items from the breacrumb except for the current folder and it's parent
	var crumb=$('div.crumb').first();
	var next=crumb.next('div.crumb');
	while($('div.controls').height()>40 && next.next('div.crumb').length>0){
		crumb.remove();
		crumb=next;
		next=crumb.next('div.crumb');
	}
	//still not enough, start shorting down the current folder name
	var crumb=$('div.crumb>a').last();
	while($('div.controls').height()>40 && crumb.text().length>6){
		var text=crumb.text()
		text=text.substr(0,text.length-6)+'...';
		crumb.text(text);
	}

	$(document).click(function(){
		$('#new>ul').hide();
		$('#new').removeClass('active');
		$('#new li').each(function(i,element){
			if($(element).children('p').length==0){
				$(element).children('form').remove();
				$(element).append('<p>'+$(element).data('text')+'</p>');
			}
		});
	});
	$('#new').click(function(event){
		event.stopPropagation();
	});
	$('#new>a').click(function(){
		$('#new>ul').toggle();
		$('#new').toggleClass('active');
	});
	$('#new li').click(function(){
		if($(this).children('p').length==0){
			return;
		}

		$('#new li').each(function(i,element){
			if($(element).children('p').length==0){
				$(element).children('form').remove();
				$(element).append('<p>'+$(element).data('text')+'</p>');
			}
		});

		var type=$(this).data('type');
		var text=$(this).children('p').text();
		$(this).data('text',text);
		$(this).children('p').remove();
		var form=$('<form></form>');
		var input=$('<input>');
		form.append(input);
		$(this).append(form);
		input.focus();
		form.submit(function(event){
			event.stopPropagation();
			event.preventDefault();
			var newname=input.val();
			if(type == 'web' && newname.length == 0) {
				OC.Notification.show(t('files', 'URL cannot be empty.'));
				return false;
			} else if (type != 'web' && !Files.isFileNameValid(newname)) {
				return false;
			} else if( type == 'folder' && $('#dir').val() == '/' && newname == 'Shared') {
				OC.Notification.show(t('files','Invalid folder name. Usage of \'Shared\' is reserved by Owncloud'));
				return false;
			}
			if (FileList.lastAction) {
				FileList.lastAction();
			}
			var name = getUniqueName(newname);
			if (newname != name) {
				FileList.checkName(name, newname, true);
				var hidden = true;
			} else {
				var hidden = false;
			}
			switch(type){
				case 'file':
					$.post(
						OC.filePath('files','ajax','newfile.php'),
						{dir:$('#dir').val(),filename:name},
						function(result){
							if (result.status == 'success') {
								var date=new Date();
								FileList.addFile(name,0,date,false,hidden);
								var tr=$('tr').filterAttr('data-file',name);
								tr.attr('data-mime',result.data.mime);
								tr.attr('data-size',result.data.size);
								tr.attr('data-id', result.data.id);
<<<<<<< HEAD
								var path = $('#dir').val() + '/' + name;
								lazyLoadPreview(path, result.data.mime, function(previewpath){
									tr.find('td.filename').attr('style','background-image:url('+previewpath+')');
=======
								tr.find('.filesize').text(humanFileSize(result.data.size));
								getMimeIcon(result.data.mime,function(path){
									tr.find('td.filename').attr('style','background-image:url('+path+')');
>>>>>>> 9be83681
								});
							} else {
								OC.dialogs.alert(result.data.message, t('core', 'Error'));
							}
						}
					);
					break;
				case 'folder':
					$.post(
						OC.filePath('files','ajax','newfolder.php'),
						{dir:$('#dir').val(),foldername:name},
						function(result){
							if (result.status == 'success') {
								var date=new Date();
								FileList.addDir(name,0,date,hidden);
								var tr=$('tr').filterAttr('data-file',name);
								tr.attr('data-id', result.data.id);
							} else {
								OC.dialogs.alert(result.data.message, t('core', 'Error'));
							}
						}
					);
					break;
				case 'web':
					if(name.substr(0,8)!='https://' && name.substr(0,7)!='http://'){
						name='http://'+name;
					}
					var localName=name;
					if(localName.substr(localName.length-1,1)=='/'){//strip /
						localName=localName.substr(0,localName.length-1)
					}
					if(localName.indexOf('/')){//use last part of url
						localName=localName.split('/').pop();
					}else{//or the domain
						localName=(localName.match(/:\/\/(.[^/]+)/)[1]).replace('www.','');
					}
					localName = getUniqueName(localName);
					//IE < 10 does not fire the necessary events for the progress bar.
					if($('html.lte9').length > 0) {
					} else {
						$('#uploadprogressbar').progressbar({value:0});
						$('#uploadprogressbar').fadeIn();
					}

					var eventSource=new OC.EventSource(OC.filePath('files','ajax','newfile.php'),{dir:$('#dir').val(),source:name,filename:localName});
					eventSource.listen('progress',function(progress){
						//IE < 10 does not fire the necessary events for the progress bar.
						if($('html.lte9').length > 0) {
						} else {
							$('#uploadprogressbar').progressbar('value',progress);
						}
					});
					eventSource.listen('success',function(data){
						var mime=data.mime;
						var size=data.size;
						var id=data.id;
						$('#uploadprogressbar').fadeOut();
						var date=new Date();
						FileList.addFile(localName,size,date,false,hidden);
						var tr=$('tr').filterAttr('data-file',localName);
						tr.data('mime',mime).data('id',id);
						tr.attr('data-id', id);
						var path = $('#dir').val()+'/'+localName;
						lazyLoadPreview(path, mime, function(previewpath){
							tr.find('td.filename').attr('style','background-image:url('+previewpath+')');
						});
					});
					eventSource.listen('error',function(error){
						$('#uploadprogressbar').fadeOut();
						alert(error);
					});
					break;
			}
			var li=form.parent();
			form.remove();
			li.append('<p>'+li.data('text')+'</p>');
			$('#new>a').click();
		});
	});

	//do a background scan if needed
	scanFiles();

	var lastWidth = 0;
	var breadcrumbs = [];
	var breadcrumbsWidth = 0;
	if ( document.getElementById("navigation") ) {
		breadcrumbsWidth = $('#navigation').get(0).offsetWidth;
	}
	var hiddenBreadcrumbs = 0;

	$.each($('.crumb'), function(index, breadcrumb) {
		breadcrumbs[index] = breadcrumb;
		breadcrumbsWidth += $(breadcrumb).get(0).offsetWidth;
	});


	$.each($('#controls .actions>div'), function(index, action) {
		breadcrumbsWidth += $(action).get(0).offsetWidth;
	});

	function resizeBreadcrumbs(firstRun) {
		var width = $(this).width();
		if (width != lastWidth) {
			if ((width < lastWidth || firstRun) && width < breadcrumbsWidth) {
				if (hiddenBreadcrumbs == 0) {
					breadcrumbsWidth -= $(breadcrumbs[1]).get(0).offsetWidth;
					$(breadcrumbs[1]).find('a').hide();
					$(breadcrumbs[1]).append('<span>...</span>');
					breadcrumbsWidth += $(breadcrumbs[1]).get(0).offsetWidth;
					hiddenBreadcrumbs = 2;
				}
				var i = hiddenBreadcrumbs;
				while (width < breadcrumbsWidth && i > 1 && i < breadcrumbs.length - 1) {
					breadcrumbsWidth -= $(breadcrumbs[i]).get(0).offsetWidth;
					$(breadcrumbs[i]).hide();
					hiddenBreadcrumbs = i;
					i++
				}
			} else if (width > lastWidth && hiddenBreadcrumbs > 0) {
				var i = hiddenBreadcrumbs;
				while (width > breadcrumbsWidth && i > 0) {
					if (hiddenBreadcrumbs == 1) {
						breadcrumbsWidth -= $(breadcrumbs[1]).get(0).offsetWidth;
						$(breadcrumbs[1]).find('span').remove();
						$(breadcrumbs[1]).find('a').show();
						breadcrumbsWidth += $(breadcrumbs[1]).get(0).offsetWidth;
					} else {
						$(breadcrumbs[i]).show();
						breadcrumbsWidth += $(breadcrumbs[i]).get(0).offsetWidth;
						if (breadcrumbsWidth > width) {
							breadcrumbsWidth -= $(breadcrumbs[i]).get(0).offsetWidth;
							$(breadcrumbs[i]).hide();
							break;
						}
					}
					i--;
					hiddenBreadcrumbs = i;
				}
			}
			lastWidth = width;
		}
	}

	$(window).resize(function() {
		resizeBreadcrumbs(false);
	});

	resizeBreadcrumbs(true);

	// display storage warnings
	setTimeout ( "Files.displayStorageWarnings()", 100 );
	OC.Notification.setDefault(Files.displayStorageWarnings);

	// file space size sync
	function update_storage_statistics() {
		$.getJSON(OC.filePath('files','ajax','getstoragestats.php'),function(response) {
			Files.updateMaxUploadFilesize(response);
		});
	}

	// start on load - we ask the server every 5 minutes
	var update_storage_statistics_interval = 5*60*1000;
	var update_storage_statistics_interval_id = setInterval(update_storage_statistics, update_storage_statistics_interval);

	// Use jquery-visibility to de-/re-activate file stats sync
	if ($.support.pageVisibility) {
		$(document).on({
			'show.visibility': function() {
				if (!update_storage_statistics_interval_id) {
					update_storage_statistics_interval_id = setInterval(update_storage_statistics, update_storage_statistics_interval);
				}
			},
			'hide.visibility': function() {
				clearInterval(update_storage_statistics_interval_id);
				update_storage_statistics_interval_id = 0;
			}
		});
	}
});

function scanFiles(force, dir, users){
	if (!OC.currentUser) {
		return;
	}

	if(!dir){
		dir = '';
	}
	force = !!force; //cast to bool
	scanFiles.scanning = true;
	var scannerEventSource;
	if (users) {
		var usersString;
		if (users === 'all') {
			usersString = users;
		} else {
			usersString = JSON.stringify(users);
		}
		scannerEventSource = new OC.EventSource(OC.filePath('files','ajax','scan.php'),{force: force,dir: dir, users: usersString});
	} else {
		scannerEventSource = new OC.EventSource(OC.filePath('files','ajax','scan.php'),{force: force,dir: dir});
	}
	scanFiles.cancel = scannerEventSource.close.bind(scannerEventSource);
	scannerEventSource.listen('count',function(count){
		console.log(count + ' files scanned')
	});
	scannerEventSource.listen('folder',function(path){
		console.log('now scanning ' + path)
	});
	scannerEventSource.listen('done',function(count){
		scanFiles.scanning=false;
		console.log('done after ' + count + ' files');
	});
	scannerEventSource.listen('user',function(user){
		console.log('scanning files for ' + user);
	});
}
scanFiles.scanning=false;

function boolOperationFinished(data, callback) {
	result = jQuery.parseJSON(data.responseText);
	Files.updateMaxUploadFilesize(result);
	if(result.status == 'success'){
		callback.call();
	} else {
		alert(result.data.message);
	}
}

function updateBreadcrumb(breadcrumbHtml) {
	$('p.nav').empty().html(breadcrumbHtml);
}

var createDragShadow = function(event){
	//select dragged file
	var isDragSelected = $(event.target).parents('tr').find('td input:first').prop('checked');
	if (!isDragSelected) {
		//select dragged file
		$(event.target).parents('tr').find('td input:first').prop('checked',true);
	}

	var selectedFiles = getSelectedFiles();

	if (!isDragSelected && selectedFiles.length == 1) {
		//revert the selection
		$(event.target).parents('tr').find('td input:first').prop('checked',false);
	}

	//also update class when we dragged more than one file
	if (selectedFiles.length > 1) {
		$(event.target).parents('tr').addClass('selected');
	}

	// build dragshadow
	var dragshadow = $('<table class="dragshadow"></table>');
	var tbody = $('<tbody></tbody>');
	dragshadow.append(tbody);

	var dir=$('#dir').val();

	$(selectedFiles).each(function(i,elem){
		var newtr = $('<tr/>').attr('data-dir', dir).attr('data-filename', elem.name);
		newtr.append($('<td/>').addClass('filename').text(elem.name));
		newtr.append($('<td/>').addClass('size').text(humanFileSize(elem.size)));
		tbody.append(newtr);
		if (elem.type === 'dir') {
			newtr.find('td.filename').attr('style','background-image:url('+OC.imagePath('core', 'filetypes/folder.png')+')');
		} else {
			var path = $('#dir').val()+'/'+elem.name;
			lazyLoadPreview(path, elem.mime, function(previewpath){
				newtr.find('td.filename').attr('style','background-image:url('+previewpath+')');
			});
		}
	});

	return dragshadow;
}

//options for file drag/drop
var dragOptions={
	revert: 'invalid', revertDuration: 300,
	opacity: 0.7, zIndex: 100, appendTo: 'body', cursorAt: { left: -5, top: -5 },
	helper: createDragShadow, cursor: 'move',
	stop: function(event, ui) {
		$('#fileList tr td.filename').addClass('ui-draggable');
	}
}
// sane browsers support using the distance option
if ( $('html.ie').length === 0) {
	dragOptions['distance'] = 20;
}

var folderDropOptions={
	drop: function( event, ui ) {
		//don't allow moving a file into a selected folder
		if ($(event.target).parents('tr').find('td input:first').prop('checked') === true) {
			return false;
		}

		var target=$.trim($(this).find('.nametext').text());

		var files = ui.helper.find('tr');
		$(files).each(function(i,row){
			var dir = $(row).data('dir');
			var file = $(row).data('filename');
			$.post(OC.filePath('files', 'ajax', 'move.php'), { dir: dir, file: file, target: dir+'/'+target }, function(result) {
				if (result) {
					if (result.status === 'success') {
						//recalculate folder size
						var oldSize = $('#fileList tr').filterAttr('data-file',target).data('size');
						var newSize = oldSize + $('#fileList tr').filterAttr('data-file',file).data('size');
						$('#fileList tr').filterAttr('data-file',target).data('size', newSize);
						$('#fileList tr').filterAttr('data-file',target).find('td.filesize').text(humanFileSize(newSize));

						FileList.remove(file);
						procesSelection();
						$('#notification').hide();
					} else {
						$('#notification').hide();
						$('#notification').text(result.data.message);
						$('#notification').fadeIn();
					}
				} else {
					OC.dialogs.alert(t('Error moving file'), t('core', 'Error'));
				}
			});
		});
	},
	tolerance: 'pointer'
}

var crumbDropOptions={
	drop: function( event, ui ) {
		var target=$(this).data('dir');
		var dir=$('#dir').val();
		while(dir.substr(0,1)=='/'){//remove extra leading /'s
				dir=dir.substr(1);
		}
		dir='/'+dir;
		if(dir.substr(-1,1)!='/'){
			dir=dir+'/';
		}
		if(target==dir || target+'/'==dir){
			return;
		}
		var files = ui.helper.find('tr');
		$(files).each(function(i,row){
			var dir = $(row).data('dir');
			var file = $(row).data('filename');
			$.post(OC.filePath('files', 'ajax', 'move.php'), { dir: dir, file: file, target: target }, function(result) {
				if (result) {
					if (result.status === 'success') {
						FileList.remove(file);
						procesSelection();
						$('#notification').hide();
					} else {
						$('#notification').hide();
						$('#notification').text(result.data.message);
						$('#notification').fadeIn();
					}
				} else {
					OC.dialogs.alert(t('Error moving file'), t('core', 'Error'));
				}
			});
		});
	},
	tolerance: 'pointer'
}

function procesSelection(){
	var selected=getSelectedFiles();
	var selectedFiles=selected.filter(function(el){return el.type=='file'});
	var selectedFolders=selected.filter(function(el){return el.type=='dir'});
	if(selectedFiles.length==0 && selectedFolders.length==0) {
		$('#headerName>span.name').text(t('files','Name'));
		$('#headerSize').text(t('files','Size'));
		$('#modified').text(t('files','Modified'));
		$('table').removeClass('multiselect');
		$('.selectedActions').hide();
	}
	else {
		$('.selectedActions').show();
		var totalSize=0;
		for(var i=0;i<selectedFiles.length;i++){
			totalSize+=selectedFiles[i].size;
		};
		for(var i=0;i<selectedFolders.length;i++){
			totalSize+=selectedFolders[i].size;
		};
		$('#headerSize').text(humanFileSize(totalSize));
		var selection='';
		if(selectedFolders.length>0){
			selection += n('files', '%n folder', '%n folders', selectedFolders.length);
			if(selectedFiles.length>0){
				selection+=' & ';
			}
		}
		if(selectedFiles.length>0){
			selection += n('files', '%n file', '%n files', selectedFiles.length);
		}
		$('#headerName>span.name').text(selection);
		$('#modified').text('');
		$('table').addClass('multiselect');
	}
}

/**
 * @brief get a list of selected files
 * @param string property (option) the property of the file requested
 * @return array
 *
 * possible values for property: name, mime, size and type
 * if property is set, an array with that property for each file is returnd
 * if it's ommited an array of objects with all properties is returned
 */
function getSelectedFiles(property){
	var elements=$('td.filename input:checkbox:checked').parent().parent();
	var files=[];
	elements.each(function(i,element){
		var file={
			name:$(element).attr('data-file'),
			mime:$(element).data('mime'),
			type:$(element).data('type'),
			size:$(element).data('size')
		};
		if(property){
			files.push(file[property]);
		}else{
			files.push(file);
		}
	});
	return files;
}

function getMimeIcon(mime, ready){
	if(getMimeIcon.cache[mime]){
		ready(getMimeIcon.cache[mime]);
	}else{
		$.get( OC.filePath('files','ajax','mimeicon.php'), {mime: mime}, function(path){
			getMimeIcon.cache[mime]=path;
			ready(getMimeIcon.cache[mime]);
		});
	}
}
getMimeIcon.cache={};

function lazyLoadPreview(path, mime, ready) {
	getMimeIcon(mime,ready);
	var x = $('#filestable').data('preview-x');
	var y = $('#filestable').data('preview-y');
	var previewURL = OC.Router.generate('core_ajax_preview', {file: encodeURIComponent(path), x:x, y:y});
	$.get(previewURL, function() {
		ready(previewURL);
	});
}

function getUniqueName(name){
	if($('tr').filterAttr('data-file',name).length>0){
		var parts=name.split('.');
		var extension = "";
		if (parts.length > 1) {
			extension=parts.pop();
		}
		var base=parts.join('.');
		numMatch=base.match(/\((\d+)\)/);
		var num=2;
		if(numMatch && numMatch.length>0){
			num=parseInt(numMatch[numMatch.length-1])+1;
			base=base.split('(')
			base.pop();
			base=$.trim(base.join('('));
		}
		name=base+' ('+num+')';
		if (extension) {
			name = name+'.'+extension;
		}
		return getUniqueName(name);
	}
	return name;
}

function checkTrashStatus() {
	$.post(OC.filePath('files_trashbin', 'ajax', 'isEmpty.php'), function(result){
		if (result.data.isEmpty === false) {
			$("input[type=button][id=trash]").removeAttr("disabled");
		}
	});
}<|MERGE_RESOLUTION|>--- conflicted
+++ resolved
@@ -381,15 +381,10 @@
 								tr.attr('data-mime',result.data.mime);
 								tr.attr('data-size',result.data.size);
 								tr.attr('data-id', result.data.id);
-<<<<<<< HEAD
+								tr.find('.filesize').text(humanFileSize(result.data.size));
 								var path = $('#dir').val() + '/' + name;
 								lazyLoadPreview(path, result.data.mime, function(previewpath){
 									tr.find('td.filename').attr('style','background-image:url('+previewpath+')');
-=======
-								tr.find('.filesize').text(humanFileSize(result.data.size));
-								getMimeIcon(result.data.mime,function(path){
-									tr.find('td.filename').attr('style','background-image:url('+path+')');
->>>>>>> 9be83681
 								});
 							} else {
 								OC.dialogs.alert(result.data.message, t('core', 'Error'));
