--- conflicted
+++ resolved
@@ -291,15 +291,6 @@
 
 			return true; // continue adding files
 		},
-		submit: function(e, data) {
-			if ( ! data.formData ) {
-				// noone set update parameters, we set the minimum
-				data.formData = {
-					requesttoken: oc_requesttoken,
-							 dir: $('#dir').val()
-				};
-			}
-		},
 		/**
 		 * called after the first add, does NOT have the data param
 		 * @param e
@@ -307,8 +298,15 @@
 		start: function(e) {
 			OC.Upload.logStatus('start', e, null);
 		},
-		submit: function (e, data) {
+		submit: function(e, data) {
 			OC.Upload.rememberUpload(data);
+			if ( ! data.formData ) {
+				// noone set update parameters, we set the minimum
+				data.formData = {
+					requesttoken: oc_requesttoken,
+							 dir: $('#dir').val()
+				};
+			}
 		},
 		fail: function(e, data) {
 			OC.Upload.logStatus('fail', e, data);
@@ -374,7 +372,6 @@
 			OC.Upload.logStatus('stop', e, data);
 		}
 	};
-<<<<<<< HEAD
 
 	if ( document.getElementById('data-upload-form') ) {
 		// initialize jquery fileupload (blueimp)
@@ -427,17 +424,11 @@
 			console.log('skipping file progress because your browser is broken');
 		}
 	}
-=======
-	$('#file_upload_start').fileupload(file_upload_param);
-	
->>>>>>> 9d18e16c
 	$.assocArraySize = function(obj) {
 		// http://stackoverflow.com/a/6700/11236
 		var size = 0, key;
 		for (key in obj) {
-			if (obj.hasOwnProperty(key)) {
-				size++;
-			}
+			if (obj.hasOwnProperty(key)) size++;
 		}
 		return size;
 	};
