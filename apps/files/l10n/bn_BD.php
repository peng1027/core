<?php $TRANSLATIONS = array(
"Could not move %s - File with this name already exists" => "%s কে স্থানান্তর করা সম্ভব হলো না -  এই নামের ফাইল বিদ্যমান",
"Could not move %s" => "%s  কে স্থানান্তর করা সম্ভব হলো না",
"Unable to rename file" => "ফাইলের নাম পরিবর্তন করা সম্ভব হলো না",
"No file was uploaded. Unknown error" => "কোন ফাইল আপলোড করা হয় নি। সমস্যার কারণটি অজ্ঞাত।",
"There is no error, the file uploaded with success" => "কোন সমস্যা হয় নি, ফাইল আপলোড সুসম্পন্ন হয়েছে।",
"The uploaded file exceeds the upload_max_filesize directive in php.ini: " => "আপলোড করা  ফাইলটি php.ini তে বর্ণিত  upload_max_filesize নির্দেশিত আয়তন অতিক্রম করছেঃ",
"The uploaded file exceeds the MAX_FILE_SIZE directive that was specified in the HTML form" => "আপলোড করা ফাইলটি  HTML  ফর্মে উল্লিখিত MAX_FILE_SIZE নির্ধারিত ফাইলের সর্বোচ্চ আকার  অতিক্রম করতে চলেছে ",
"The uploaded file was only partially uploaded" => "আপলোড করা ফাইলটি আংশিক আপলোড করা হয়েছে",
"No file was uploaded" => "কোন ফাইল আপলোড করা হয় নি",
"Missing a temporary folder" => "অস্থায়ী ফোল্ডারটি হারানো গিয়েছে",
"Failed to write to disk" => "ডিস্কে লিখতে ব্যর্থ",
"Invalid directory." => "ভুল ডিরেক্টরি",
"Files" => "ফাইল",
<<<<<<< HEAD
"Delete" => "মুছে ফেল",
=======
"Share" => "ভাগাভাগি কর",
"Delete" => "মুছে",
>>>>>>> 4ab36142
"Rename" => "পূনঃনামকরণ",
"Pending" => "মুলতুবি",
"{new_name} already exists" => "{new_name} টি বিদ্যমান",
"replace" => "প্রতিস্থাপন",
"suggest name" => "নাম সুপারিশ করুন",
"cancel" => "বাতিল",
"replaced {new_name} with {old_name}" => "{new_name} কে {old_name} নামে প্রতিস্থাপন করা হয়েছে",
"undo" => "ক্রিয়া প্রত্যাহার",
"1 file uploading" => "১টি ফাইল আপলোড করা হচ্ছে",
"'.' is an invalid file name." => "টি একটি অননুমোদিত নাম।",
"File name cannot be empty." => "ফাইলের নামটি ফাঁকা রাখা যাবে না।",
"Invalid name, '\\', '/', '<', '>', ':', '\"', '|', '?' and '*' are not allowed." => "নামটি সঠিক নয়,  '\\', '/', '<', '>', ':', '\"', '|', '?' এবং  '*'  অনুমোদিত নয়।",
"Unable to upload your file as it is a directory or has 0 bytes" => "আপনার ফাইলটি আপলোড করা সম্ভব হলো না, কেননা এটি হয় একটি ফোল্ডার কিংবা এর আকার ০ বাইট",
"Not enough space available" => "যথেষ্ঠ পরিমাণ স্থান নেই",
"Upload cancelled." => "আপলোড বাতিল করা হয়েছে।",
"File upload is in progress. Leaving the page now will cancel the upload." => "ফাইল আপলোড চলমান। এই পৃষ্ঠা পরিত্যাগ করলে আপলোড বাতিল করা হবে।",
"URL cannot be empty." => "URL ফাঁকা রাখা যাবে না।",
"Invalid folder name. Usage of 'Shared' is reserved by Owncloud" => "ফোল্ডারের নামটি সঠিক নয়। 'ভাগাভাগি করা' শুধুমাত্র Owncloud  এর জন্য সংরক্ষিত।",
"Error" => "সমস্যা",
"Name" => "রাম",
"Size" => "আকার",
"Modified" => "পরিবর্তিত",
"1 folder" => "১টি ফোল্ডার",
"{count} folders" => "{count} টি ফোল্ডার",
"1 file" => "১টি ফাইল",
"{count} files" => "{count} টি ফাইল",
"Upload" => "আপলোড",
"File handling" => "ফাইল হ্যার্ডলিং",
"Maximum upload size" => "আপলোডের সর্বোচ্চ আকার",
"max. possible: " => "অনুমোদিত  সর্বোচ্চ  আকার",
"Needed for multi-file and folder downloads." => "একাধিক ফাইল এবং ফোল্ডার  ডাউনলোড করার জন্য আবশ্যক।",
"Enable ZIP-download" => "ZIP ডাউনলোড সক্রিয় কর",
"0 is unlimited" => "০ এর অর্থ অসীম",
"Maximum input size for ZIP files" => "ZIP ফাইলের ইনপুটের সর্বোচ্চ আকার",
"Save" => "সংরক্ষণ",
"New" => "নতুন",
"Text file" => "টেক্সট ফাইল",
"Folder" => "ফোল্ডার",
"From link" => " লিংক থেকে",
"Cancel upload" => "আপলোড বাতিল কর",
"Nothing in here. Upload something!" => "এখানে কিছুই নেই। কিছু আপলোড করুন !",
"Download" => "ডাউনলোড",
"Unshare" => "ভাগাভাগি বাতিল ",
"Upload too large" => "আপলোডের আকারটি অনেক বড়",
"The files you are trying to upload exceed the maximum size for file uploads on this server." => "আপনি এই সার্ভারে আপলোড করার জন্য অনুমোদিত ফাইলের সর্বোচ্চ আকারের চেয়ে বৃহদাকার ফাইল আপলোড করার চেষ্টা করছেন ",
"Files are being scanned, please wait." => "ফাইলগুলো স্ক্যান করা হচ্ছে, দয়া করে অপেক্ষা করুন।",
"Current scanning" => "বর্তমান স্ক্যানিং"
);<|MERGE_RESOLUTION|>--- conflicted
+++ resolved
@@ -12,12 +12,8 @@
 "Failed to write to disk" => "ডিস্কে লিখতে ব্যর্থ",
 "Invalid directory." => "ভুল ডিরেক্টরি",
 "Files" => "ফাইল",
-<<<<<<< HEAD
-"Delete" => "মুছে ফেল",
-=======
 "Share" => "ভাগাভাগি কর",
 "Delete" => "মুছে",
->>>>>>> 4ab36142
 "Rename" => "পূনঃনামকরণ",
 "Pending" => "মুলতুবি",
 "{new_name} already exists" => "{new_name} টি বিদ্যমান",
