--- conflicted
+++ resolved
@@ -7,11 +7,6 @@
 "Missing a temporary folder" => "Nėra laikinojo katalogo",
 "Failed to write to disk" => "Nepavyko įrašyti į diską",
 "Files" => "Failai",
-<<<<<<< HEAD
-"Size" => "Dydis",
-"Modified" => "Pakeista",
-"Maximum upload size" => "Maksimalus failo dydis",
-=======
 "Delete" => "Ištrinti",
 "cancel" => "atšaukti",
 "generating ZIP-file, it may take some time." => "kuriamas ZIP archyvas, tai gali užtrukti šiek tiek laiko.",
@@ -31,7 +26,6 @@
 "Enable ZIP-download" => "Įjungti atsisiuntimą ZIP archyvu",
 "0 is unlimited" => "0 yra neribotas",
 "Maximum input size for ZIP files" => "Maksimalus ZIP archyvo failo dydis",
->>>>>>> 46d6fd15
 "New" => "Naujas",
 "Text file" => "Teksto failas",
 "Folder" => "Katalogas",
@@ -42,10 +36,9 @@
 "Name" => "Pavadinimas",
 "Share" => "Dalintis",
 "Download" => "Atsisiųsti",
-<<<<<<< HEAD
+"Size" => "Dydis",
+"Modified" => "Pakeista",
 "Delete" => "Ištrinti",
-=======
->>>>>>> 46d6fd15
 "Upload too large" => "Įkėlimui failas per didelis",
 "The files you are trying to upload exceed the maximum size for file uploads on this server." => "Bandomų įkelti failų dydis viršija maksimalų leidžiamą šiame serveryje",
 "Files are being scanned, please wait." => "Skenuojami failai, prašome palaukti.",
