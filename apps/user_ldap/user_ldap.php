--- conflicted
+++ resolved
@@ -23,32 +23,9 @@
  *
  */
 
-<<<<<<< HEAD
-class OC_USER_LDAP extends OC_User_Backend {
-
-	// cached settings
-	protected $ldapUserFilter;
-	protected $ldapQuotaAttribute;
-	protected $ldapQuotaDefault;
-	protected $ldapEmailAttribute;
-
-	// will be retrieved from LDAP server
-	protected $ldap_dc = false;
-
-	// cache getUsers()
-	protected $_users = null;
-
-	public function __construct() {
-		$this->ldapUserFilter      = OCP\Config::getAppValue('user_ldap', 'ldap_userlist_filter', '(objectClass=posixAccount)');
-		$this->ldapQuotaAttribute  = OCP\Config::getAppValue('user_ldap', 'ldap_quota_attr', '');
-		$this->ldapQuotaDefault    = OCP\Config::getAppValue('user_ldap', 'ldap_quota_def', '');
-		$this->ldapEmailAttribute  = OCP\Config::getAppValue('user_ldap', 'ldap_email_attr', '');
-	}
-=======
 namespace OCA\user_ldap;
 
 class USER_LDAP extends lib\Access implements \OCP\UserInterface {
->>>>>>> 46d6fd15
 
 	private function updateQuota($dn) {
 		$quota = null;
@@ -103,28 +80,17 @@
 		}
 
 		//do we have a username for him/her?
-<<<<<<< HEAD
-		$ocname = OC_LDAP::dn2username($dn);
-=======
 		$ocname = $this->dn2username($dn);
->>>>>>> 46d6fd15
 
 		if($ocname){
 			//update some settings, if necessary
 			$this->updateQuota($dn);
 			$this->updateEmail($dn);
-<<<<<<< HEAD
-
-			return $ocname;
-		}
-
-=======
 
 			//give back the display name
 			return $ocname;
 		}
 
->>>>>>> 46d6fd15
 		return false;
 	}
 
@@ -134,14 +100,6 @@
 	 *
 	 * Get a list of all users.
 	 */
-<<<<<<< HEAD
-	public function getUsers(){
-		if(is_null($this->_users)) {
-			$ldap_users = OC_LDAP::fetchListOfUsers($this->ldapUserFilter, array(OC_LDAP::conf('ldapUserDisplayName'), 'dn'));
-			$this->_users = OC_LDAP::ownCloudUserNames($ldap_users);
-		}
-		return $this->_users;
-=======
 	public function getUsers($search = '', $limit = 10, $offset = 0){
 		$ldap_users = $this->connection->getFromCache('getUsers');
 		if(is_null($ldap_users)) {
@@ -161,7 +119,6 @@
 
 	public function userMatchesFilter($user) {
 		return (strripos($user, $this->userSearch) !== false);
->>>>>>> 46d6fd15
 	}
 
 	/**
@@ -170,21 +127,6 @@
 	 * @return boolean
 	 */
 	public function userExists($uid){
-<<<<<<< HEAD
-		//getting dn, if false the user does not exist. If dn, he may be mapped only, requires more checking.
-		$dn = OC_LDAP::username2dn($uid);
-		if(!$dn) {
-			return false;
-		}
-
-		//if user really still exists, we will be able to read his cn
-		$cn = OC_LDAP::readAttribute($dn, 'cn');
-		if(!$cn || empty($cn)) {
-			return false;
-		}
-
-		return true;
-=======
 		if($this->connection->isCached('userExists'.$uid)) {
 			return $this->connection->getFromCache('userExists'.$uid);
 		}
@@ -228,7 +170,6 @@
 	*/
 	public function implementsActions($actions) {
 		return (bool)(OC_USER_BACKEND_CHECK_PASSWORD & $actions);
->>>>>>> 46d6fd15
 	}
 
 }