# SOME DESCRIPTIVE TITLE.
# Copyright (C) YEAR THE PACKAGE'S COPYRIGHT HOLDER
# This file is distributed under the same license as the PACKAGE package.
# 
# Translators:
#   <ajarmund@gmail.com>, 2011, 2012.
# Christer Eriksson <post@hc3web.com>, 2012.
# Daniel  <i18n@daniel.priv.no>, 2012.
#   <hdalgrav@gmail.com>, 2012.
#   <itssmail@yahoo.no>, 2012.
#   <runesudden@gmail.com>, 2012.
msgid ""
msgstr ""
"Project-Id-Version: ownCloud\n"
"Report-Msgid-Bugs-To: http://bugs.owncloud.org/\n"
<<<<<<< HEAD
"POT-Creation-Date: 2012-10-16 02:04+0200\n"
"PO-Revision-Date: 2012-10-16 00:05+0000\n"
"Last-Translator: I Robot <thomas.mueller@tmit.eu>\n"
=======
"POT-Creation-Date: 2012-11-16 00:02+0100\n"
"PO-Revision-Date: 2012-11-14 23:13+0000\n"
"Last-Translator: I Robot <owncloud-bot@tmit.eu>\n"
>>>>>>> d1c0f2a7
"Language-Team: Norwegian Bokmål (Norway) (http://www.transifex.com/projects/p/owncloud/language/nb_NO/)\n"
"MIME-Version: 1.0\n"
"Content-Type: text/plain; charset=UTF-8\n"
"Content-Transfer-Encoding: 8bit\n"
"Language: nb_NO\n"
"Plural-Forms: nplurals=2; plural=(n != 1);\n"

#: ajax/vcategories/add.php:26 ajax/vcategories/edit.php:25
msgid "Category type not provided."
msgstr ""

#: ajax/vcategories/add.php:30
msgid "No category to add?"
msgstr "Ingen kategorier å legge til?"

#: ajax/vcategories/add.php:37
msgid "This category already exists: "
msgstr "Denne kategorien finnes allerede:"

<<<<<<< HEAD
#: js/js.js:238 templates/layout.user.php:49 templates/layout.user.php:50
msgid "Settings"
msgstr "Innstillinger"

#: js/js.js:670
msgid "January"
msgstr "Januar"

#: js/js.js:670
msgid "February"
msgstr "Februar"

#: js/js.js:670
msgid "March"
msgstr "Mars"

#: js/js.js:670
msgid "April"
msgstr "April"

#: js/js.js:670
msgid "May"
msgstr "Mai"

#: js/js.js:670
msgid "June"
msgstr "Juni"

#: js/js.js:671
msgid "July"
msgstr "Juli"

#: js/js.js:671
msgid "August"
msgstr "August"

#: js/js.js:671
msgid "September"
msgstr "September"

#: js/js.js:671
msgid "October"
msgstr "Oktober"

#: js/js.js:671
msgid "November"
msgstr "November"

#: js/js.js:671
msgid "December"
msgstr "Desember"

#: js/oc-dialogs.js:123
msgid "Choose"
msgstr ""

#: js/oc-dialogs.js:143 js/oc-dialogs.js:163
msgid "Cancel"
msgstr "Avbryt"

#: js/oc-dialogs.js:159
msgid "No"
msgstr "Nei"

#: js/oc-dialogs.js:160
msgid "Yes"
msgstr "Ja"

#: js/oc-dialogs.js:177
msgid "Ok"
msgstr "Ok"

#: js/oc-vcategories.js:68
msgid "No categories selected for deletion."
msgstr "Ingen kategorier merket for sletting."

#: js/oc-vcategories.js:68 js/share.js:114 js/share.js:121 js/share.js:497
#: js/share.js:509
msgid "Error"
msgstr "Feil"

#: js/share.js:103
msgid "Error while sharing"
msgstr ""

#: js/share.js:114
msgid "Error while unsharing"
msgstr ""

#: js/share.js:121
msgid "Error while changing permissions"
msgstr ""

#: js/share.js:130
msgid "Shared with you and the group"
msgstr ""

#: js/share.js:130
msgid "by"
msgstr ""

#: js/share.js:132
msgid "Shared with you by"
msgstr ""

#: js/share.js:137
msgid "Share with"
msgstr ""

#: js/share.js:142
msgid "Share with link"
msgstr ""

#: js/share.js:143
msgid "Password protect"
msgstr ""

#: js/share.js:147 templates/installation.php:42 templates/login.php:24
#: templates/verify.php:13
msgid "Password"
msgstr "Passord"

#: js/share.js:152
msgid "Set expiration date"
msgstr ""

#: js/share.js:153
msgid "Expiration date"
msgstr ""

#: js/share.js:185
msgid "Share via email:"
msgstr ""

#: js/share.js:187
msgid "No people found"
msgstr ""

#: js/share.js:214
msgid "Resharing is not allowed"
msgstr ""

#: js/share.js:250
msgid "Shared in"
msgstr ""

#: js/share.js:250
msgid "with"
msgstr ""

#: js/share.js:271
msgid "Unshare"
msgstr ""

#: js/share.js:283
msgid "can edit"
msgstr ""

#: js/share.js:285
msgid "access control"
msgstr ""

#: js/share.js:288
msgid "create"
msgstr ""

#: js/share.js:291
msgid "update"
msgstr ""

#: js/share.js:294
msgid "delete"
msgstr ""

#: js/share.js:297
msgid "share"
msgstr ""

#: js/share.js:322 js/share.js:484
msgid "Password protected"
msgstr ""

#: js/share.js:497
msgid "Error unsetting expiration date"
msgstr ""

#: js/share.js:509
msgid "Error setting expiration date"
msgstr ""

#: lostpassword/index.php:26
=======
#: ajax/vcategories/addToFavorites.php:26 ajax/vcategories/delete.php:27
#: ajax/vcategories/favorites.php:24
#: ajax/vcategories/removeFromFavorites.php:26
msgid "Object type not provided."
msgstr ""

#: ajax/vcategories/addToFavorites.php:30
#: ajax/vcategories/removeFromFavorites.php:30
#, php-format
msgid "%s ID not provided."
msgstr ""

#: ajax/vcategories/addToFavorites.php:35
#, php-format
msgid "Error adding %s to favorites."
msgstr ""

#: ajax/vcategories/delete.php:35 js/oc-vcategories.js:136
msgid "No categories selected for deletion."
msgstr "Ingen kategorier merket for sletting."

#: ajax/vcategories/removeFromFavorites.php:35
#, php-format
msgid "Error removing %s from favorites."
msgstr ""

#: js/js.js:243 templates/layout.user.php:59 templates/layout.user.php:60
msgid "Settings"
msgstr "Innstillinger"

#: js/js.js:688
msgid "seconds ago"
msgstr "sekunder siden"

#: js/js.js:689
msgid "1 minute ago"
msgstr "1 minutt siden"

#: js/js.js:690
msgid "{minutes} minutes ago"
msgstr "{minutes} minutter siden"

#: js/js.js:691
msgid "1 hour ago"
msgstr ""

#: js/js.js:692
msgid "{hours} hours ago"
msgstr ""

#: js/js.js:693
msgid "today"
msgstr "i dag"

#: js/js.js:694
msgid "yesterday"
msgstr "i går"

#: js/js.js:695
msgid "{days} days ago"
msgstr "{days} dager siden"

#: js/js.js:696
msgid "last month"
msgstr "forrige måned"

#: js/js.js:697
msgid "{months} months ago"
msgstr ""

#: js/js.js:698
msgid "months ago"
msgstr "måneder siden"

#: js/js.js:699
msgid "last year"
msgstr "forrige år"

#: js/js.js:700
msgid "years ago"
msgstr "år siden"

#: js/oc-dialogs.js:126
msgid "Choose"
msgstr "Velg"

#: js/oc-dialogs.js:146 js/oc-dialogs.js:166
msgid "Cancel"
msgstr "Avbryt"

#: js/oc-dialogs.js:162
msgid "No"
msgstr "Nei"

#: js/oc-dialogs.js:163
msgid "Yes"
msgstr "Ja"

#: js/oc-dialogs.js:180
msgid "Ok"
msgstr "Ok"

#: js/oc-vcategories.js:5 js/oc-vcategories.js:85 js/oc-vcategories.js:102
#: js/oc-vcategories.js:117 js/oc-vcategories.js:132 js/oc-vcategories.js:162
msgid "The object type is not specified."
msgstr ""

#: js/oc-vcategories.js:95 js/oc-vcategories.js:125 js/oc-vcategories.js:136
#: js/oc-vcategories.js:195 js/share.js:135 js/share.js:142 js/share.js:525
#: js/share.js:537
msgid "Error"
msgstr "Feil"

#: js/oc-vcategories.js:179
msgid "The app name is not specified."
msgstr ""

#: js/oc-vcategories.js:194
msgid "The required file {file} is not installed!"
msgstr ""

#: js/share.js:124
msgid "Error while sharing"
msgstr "Feil under deling"

#: js/share.js:135
msgid "Error while unsharing"
msgstr ""

#: js/share.js:142
msgid "Error while changing permissions"
msgstr ""

#: js/share.js:151
msgid "Shared with you and the group {group} by {owner}"
msgstr ""

#: js/share.js:153
msgid "Shared with you by {owner}"
msgstr ""

#: js/share.js:158
msgid "Share with"
msgstr "Del med"

#: js/share.js:163
msgid "Share with link"
msgstr "Del med link"

#: js/share.js:164
msgid "Password protect"
msgstr "Passordbeskyttet"

#: js/share.js:168 templates/installation.php:42 templates/login.php:24
#: templates/verify.php:13
msgid "Password"
msgstr "Passord"

#: js/share.js:173
msgid "Set expiration date"
msgstr "Set utløpsdato"

#: js/share.js:174
msgid "Expiration date"
msgstr "Utløpsdato"

#: js/share.js:206
msgid "Share via email:"
msgstr "Del på epost"

#: js/share.js:208
msgid "No people found"
msgstr "Ingen personer funnet"

#: js/share.js:235
msgid "Resharing is not allowed"
msgstr ""

#: js/share.js:271
msgid "Shared in {item} with {user}"
msgstr ""

#: js/share.js:292
msgid "Unshare"
msgstr "Avslutt deling"

#: js/share.js:304
msgid "can edit"
msgstr "kan endre"

#: js/share.js:306
msgid "access control"
msgstr "tilgangskontroll"

#: js/share.js:309
msgid "create"
msgstr "opprett"

#: js/share.js:312
msgid "update"
msgstr "oppdater"

#: js/share.js:315
msgid "delete"
msgstr "slett"

#: js/share.js:318
msgid "share"
msgstr "del"

#: js/share.js:343 js/share.js:512 js/share.js:514
msgid "Password protected"
msgstr "Passordbeskyttet"

#: js/share.js:525
msgid "Error unsetting expiration date"
msgstr ""

#: js/share.js:537
msgid "Error setting expiration date"
msgstr "Kan ikke sette utløpsdato"

#: lostpassword/controller.php:47
>>>>>>> d1c0f2a7
msgid "ownCloud password reset"
msgstr "Tilbakestill ownCloud passord"

#: lostpassword/templates/email.php:2
msgid "Use the following link to reset your password: {link}"
msgstr "Bruk følgende lenke for å tilbakestille passordet ditt: {link}"

#: lostpassword/templates/lostpassword.php:3
msgid "You will receive a link to reset your password via Email."
msgstr "Du burde motta detaljer om å tilbakestille passordet ditt via epost."

#: lostpassword/templates/lostpassword.php:5
msgid "Reset email send."
msgstr ""

#: lostpassword/templates/lostpassword.php:8
msgid "Request failed!"
msgstr ""

#: lostpassword/templates/lostpassword.php:11 templates/installation.php:38
#: templates/login.php:20
msgid "Username"
msgstr "Brukernavn"

#: lostpassword/templates/lostpassword.php:14
msgid "Request reset"
msgstr "Anmod tilbakestilling"

#: lostpassword/templates/resetpassword.php:4
msgid "Your password was reset"
msgstr "Passordet ditt ble tilbakestilt"

#: lostpassword/templates/resetpassword.php:5
msgid "To login page"
msgstr "Til innlogginssiden"

#: lostpassword/templates/resetpassword.php:8
msgid "New password"
msgstr "Nytt passord"

#: lostpassword/templates/resetpassword.php:11
msgid "Reset password"
msgstr "Tilbakestill passord"

#: strings.php:5
msgid "Personal"
msgstr "Personlig"

#: strings.php:6
msgid "Users"
msgstr "Brukere"

#: strings.php:7
msgid "Apps"
msgstr "Apper"

#: strings.php:8
msgid "Admin"
msgstr "Admin"

#: strings.php:9
msgid "Help"
msgstr "Hjelp"

#: templates/403.php:12
msgid "Access forbidden"
msgstr "Tilgang nektet"

#: templates/404.php:12
msgid "Cloud not found"
msgstr "Sky ikke funnet"

#: templates/edit_categories_dialog.php:4
msgid "Edit categories"
msgstr "Rediger kategorier"

#: templates/edit_categories_dialog.php:16
msgid "Add"
msgstr "Legg til"

#: templates/installation.php:23 templates/installation.php:31
msgid "Security Warning"
<<<<<<< HEAD
msgstr ""
=======
msgstr "Sikkerhetsadvarsel"
>>>>>>> d1c0f2a7

#: templates/installation.php:24
msgid ""
"No secure random number generator is available, please enable the PHP "
"OpenSSL extension."
msgstr ""

#: templates/installation.php:26
msgid ""
"Without a secure random number generator an attacker may be able to predict "
"password reset tokens and take over your account."
msgstr ""

#: templates/installation.php:32
msgid ""
"Your data directory and your files are probably accessible from the "
"internet. The .htaccess file that ownCloud provides is not working. We "
"strongly suggest that you configure your webserver in a way that the data "
"directory is no longer accessible or you move the data directory outside the"
" webserver document root."
msgstr ""

#: templates/installation.php:36
msgid "Create an <strong>admin account</strong>"
msgstr "opprett en <strong>administrator-konto</strong>"

#: templates/installation.php:48
msgid "Advanced"
msgstr "Avansert"

#: templates/installation.php:50
msgid "Data folder"
msgstr "Datamappe"

#: templates/installation.php:57
msgid "Configure the database"
msgstr "Konfigurer databasen"

#: templates/installation.php:62 templates/installation.php:73
#: templates/installation.php:83 templates/installation.php:93
msgid "will be used"
msgstr "vil bli brukt"

#: templates/installation.php:105
msgid "Database user"
msgstr "Databasebruker"

#: templates/installation.php:109
msgid "Database password"
msgstr "Databasepassord"

#: templates/installation.php:113
msgid "Database name"
msgstr "Databasenavn"

#: templates/installation.php:121
msgid "Database tablespace"
<<<<<<< HEAD
msgstr ""
=======
msgstr "Database tabellområde"
>>>>>>> d1c0f2a7

#: templates/installation.php:127
msgid "Database host"
msgstr "Databasevert"

#: templates/installation.php:132
msgid "Finish setup"
msgstr "Fullfør oppsetting"

<<<<<<< HEAD
#: templates/layout.guest.php:38
msgid "web services under your control"
msgstr "nettjenester under din kontroll"

#: templates/layout.user.php:34
=======
#: templates/layout.guest.php:15 templates/layout.user.php:16
msgid "Sunday"
msgstr "Søndag"

#: templates/layout.guest.php:15 templates/layout.user.php:16
msgid "Monday"
msgstr "Mandag"

#: templates/layout.guest.php:15 templates/layout.user.php:16
msgid "Tuesday"
msgstr "Tirsdag"

#: templates/layout.guest.php:15 templates/layout.user.php:16
msgid "Wednesday"
msgstr "Onsdag"

#: templates/layout.guest.php:15 templates/layout.user.php:16
msgid "Thursday"
msgstr "Torsdag"

#: templates/layout.guest.php:15 templates/layout.user.php:16
msgid "Friday"
msgstr "Fredag"

#: templates/layout.guest.php:15 templates/layout.user.php:16
msgid "Saturday"
msgstr "Lørdag"

#: templates/layout.guest.php:16 templates/layout.user.php:17
msgid "January"
msgstr "Januar"

#: templates/layout.guest.php:16 templates/layout.user.php:17
msgid "February"
msgstr "Februar"

#: templates/layout.guest.php:16 templates/layout.user.php:17
msgid "March"
msgstr "Mars"

#: templates/layout.guest.php:16 templates/layout.user.php:17
msgid "April"
msgstr "April"

#: templates/layout.guest.php:16 templates/layout.user.php:17
msgid "May"
msgstr "Mai"

#: templates/layout.guest.php:16 templates/layout.user.php:17
msgid "June"
msgstr "Juni"

#: templates/layout.guest.php:16 templates/layout.user.php:17
msgid "July"
msgstr "Juli"

#: templates/layout.guest.php:16 templates/layout.user.php:17
msgid "August"
msgstr "August"

#: templates/layout.guest.php:16 templates/layout.user.php:17
msgid "September"
msgstr "September"

#: templates/layout.guest.php:16 templates/layout.user.php:17
msgid "October"
msgstr "Oktober"

#: templates/layout.guest.php:16 templates/layout.user.php:17
msgid "November"
msgstr "November"

#: templates/layout.guest.php:16 templates/layout.user.php:17
msgid "December"
msgstr "Desember"

#: templates/layout.guest.php:41
msgid "web services under your control"
msgstr "nettjenester under din kontroll"

#: templates/layout.user.php:44
>>>>>>> d1c0f2a7
msgid "Log out"
msgstr "Logg ut"

#: templates/login.php:8
msgid "Automatic logon rejected!"
<<<<<<< HEAD
msgstr ""

#: templates/login.php:9
msgid ""
"If you did not change your password recently, your account may be "
"compromised!"
msgstr ""

#: templates/login.php:10
msgid "Please change your password to secure your account again."
msgstr ""

=======
msgstr "Automatisk pålogging avvist!"

#: templates/login.php:9
msgid ""
"If you did not change your password recently, your account may be "
"compromised!"
msgstr "Hvis du ikke har endret passordet ditt nylig kan kontoen din være kompromitert"

#: templates/login.php:10
msgid "Please change your password to secure your account again."
msgstr "Vennligst skift passord for å gjøre kontoen din sikker igjen."

>>>>>>> d1c0f2a7
#: templates/login.php:15
msgid "Lost your password?"
msgstr "Mistet passordet ditt?"

#: templates/login.php:27
msgid "remember"
msgstr "husk"

#: templates/login.php:28
msgid "Log in"
msgstr "Logg inn"

#: templates/logout.php:1
msgid "You are logged out."
msgstr "Du er logget ut"

#: templates/part.pagenavi.php:3
msgid "prev"
msgstr "forrige"

#: templates/part.pagenavi.php:20
msgid "next"
msgstr "neste"

#: templates/verify.php:5
msgid "Security Warning!"
<<<<<<< HEAD
msgstr ""
=======
msgstr "Sikkerhetsadvarsel!"
>>>>>>> d1c0f2a7

#: templates/verify.php:6
msgid ""
"Please verify your password. <br/>For security reasons you may be "
"occasionally asked to enter your password again."
msgstr ""

#: templates/verify.php:16
msgid "Verify"
<<<<<<< HEAD
msgstr ""
=======
msgstr "Verifiser"
>>>>>>> d1c0f2a7
<|MERGE_RESOLUTION|>--- conflicted
+++ resolved
@@ -13,15 +13,9 @@
 msgstr ""
 "Project-Id-Version: ownCloud\n"
 "Report-Msgid-Bugs-To: http://bugs.owncloud.org/\n"
-<<<<<<< HEAD
-"POT-Creation-Date: 2012-10-16 02:04+0200\n"
-"PO-Revision-Date: 2012-10-16 00:05+0000\n"
-"Last-Translator: I Robot <thomas.mueller@tmit.eu>\n"
-=======
 "POT-Creation-Date: 2012-11-16 00:02+0100\n"
 "PO-Revision-Date: 2012-11-14 23:13+0000\n"
 "Last-Translator: I Robot <owncloud-bot@tmit.eu>\n"
->>>>>>> d1c0f2a7
 "Language-Team: Norwegian Bokmål (Norway) (http://www.transifex.com/projects/p/owncloud/language/nb_NO/)\n"
 "MIME-Version: 1.0\n"
 "Content-Type: text/plain; charset=UTF-8\n"
@@ -41,199 +35,6 @@
 msgid "This category already exists: "
 msgstr "Denne kategorien finnes allerede:"
 
-<<<<<<< HEAD
-#: js/js.js:238 templates/layout.user.php:49 templates/layout.user.php:50
-msgid "Settings"
-msgstr "Innstillinger"
-
-#: js/js.js:670
-msgid "January"
-msgstr "Januar"
-
-#: js/js.js:670
-msgid "February"
-msgstr "Februar"
-
-#: js/js.js:670
-msgid "March"
-msgstr "Mars"
-
-#: js/js.js:670
-msgid "April"
-msgstr "April"
-
-#: js/js.js:670
-msgid "May"
-msgstr "Mai"
-
-#: js/js.js:670
-msgid "June"
-msgstr "Juni"
-
-#: js/js.js:671
-msgid "July"
-msgstr "Juli"
-
-#: js/js.js:671
-msgid "August"
-msgstr "August"
-
-#: js/js.js:671
-msgid "September"
-msgstr "September"
-
-#: js/js.js:671
-msgid "October"
-msgstr "Oktober"
-
-#: js/js.js:671
-msgid "November"
-msgstr "November"
-
-#: js/js.js:671
-msgid "December"
-msgstr "Desember"
-
-#: js/oc-dialogs.js:123
-msgid "Choose"
-msgstr ""
-
-#: js/oc-dialogs.js:143 js/oc-dialogs.js:163
-msgid "Cancel"
-msgstr "Avbryt"
-
-#: js/oc-dialogs.js:159
-msgid "No"
-msgstr "Nei"
-
-#: js/oc-dialogs.js:160
-msgid "Yes"
-msgstr "Ja"
-
-#: js/oc-dialogs.js:177
-msgid "Ok"
-msgstr "Ok"
-
-#: js/oc-vcategories.js:68
-msgid "No categories selected for deletion."
-msgstr "Ingen kategorier merket for sletting."
-
-#: js/oc-vcategories.js:68 js/share.js:114 js/share.js:121 js/share.js:497
-#: js/share.js:509
-msgid "Error"
-msgstr "Feil"
-
-#: js/share.js:103
-msgid "Error while sharing"
-msgstr ""
-
-#: js/share.js:114
-msgid "Error while unsharing"
-msgstr ""
-
-#: js/share.js:121
-msgid "Error while changing permissions"
-msgstr ""
-
-#: js/share.js:130
-msgid "Shared with you and the group"
-msgstr ""
-
-#: js/share.js:130
-msgid "by"
-msgstr ""
-
-#: js/share.js:132
-msgid "Shared with you by"
-msgstr ""
-
-#: js/share.js:137
-msgid "Share with"
-msgstr ""
-
-#: js/share.js:142
-msgid "Share with link"
-msgstr ""
-
-#: js/share.js:143
-msgid "Password protect"
-msgstr ""
-
-#: js/share.js:147 templates/installation.php:42 templates/login.php:24
-#: templates/verify.php:13
-msgid "Password"
-msgstr "Passord"
-
-#: js/share.js:152
-msgid "Set expiration date"
-msgstr ""
-
-#: js/share.js:153
-msgid "Expiration date"
-msgstr ""
-
-#: js/share.js:185
-msgid "Share via email:"
-msgstr ""
-
-#: js/share.js:187
-msgid "No people found"
-msgstr ""
-
-#: js/share.js:214
-msgid "Resharing is not allowed"
-msgstr ""
-
-#: js/share.js:250
-msgid "Shared in"
-msgstr ""
-
-#: js/share.js:250
-msgid "with"
-msgstr ""
-
-#: js/share.js:271
-msgid "Unshare"
-msgstr ""
-
-#: js/share.js:283
-msgid "can edit"
-msgstr ""
-
-#: js/share.js:285
-msgid "access control"
-msgstr ""
-
-#: js/share.js:288
-msgid "create"
-msgstr ""
-
-#: js/share.js:291
-msgid "update"
-msgstr ""
-
-#: js/share.js:294
-msgid "delete"
-msgstr ""
-
-#: js/share.js:297
-msgid "share"
-msgstr ""
-
-#: js/share.js:322 js/share.js:484
-msgid "Password protected"
-msgstr ""
-
-#: js/share.js:497
-msgid "Error unsetting expiration date"
-msgstr ""
-
-#: js/share.js:509
-msgid "Error setting expiration date"
-msgstr ""
-
-#: lostpassword/index.php:26
-=======
 #: ajax/vcategories/addToFavorites.php:26 ajax/vcategories/delete.php:27
 #: ajax/vcategories/favorites.php:24
 #: ajax/vcategories/removeFromFavorites.php:26
@@ -457,7 +258,6 @@
 msgstr "Kan ikke sette utløpsdato"
 
 #: lostpassword/controller.php:47
->>>>>>> d1c0f2a7
 msgid "ownCloud password reset"
 msgstr "Tilbakestill ownCloud passord"
 
@@ -540,11 +340,7 @@
 
 #: templates/installation.php:23 templates/installation.php:31
 msgid "Security Warning"
-<<<<<<< HEAD
-msgstr ""
-=======
 msgstr "Sikkerhetsadvarsel"
->>>>>>> d1c0f2a7
 
 #: templates/installation.php:24
 msgid ""
@@ -602,11 +398,7 @@
 
 #: templates/installation.php:121
 msgid "Database tablespace"
-<<<<<<< HEAD
-msgstr ""
-=======
 msgstr "Database tabellområde"
->>>>>>> d1c0f2a7
 
 #: templates/installation.php:127
 msgid "Database host"
@@ -616,13 +408,6 @@
 msgid "Finish setup"
 msgstr "Fullfør oppsetting"
 
-<<<<<<< HEAD
-#: templates/layout.guest.php:38
-msgid "web services under your control"
-msgstr "nettjenester under din kontroll"
-
-#: templates/layout.user.php:34
-=======
 #: templates/layout.guest.php:15 templates/layout.user.php:16
 msgid "Sunday"
 msgstr "Søndag"
@@ -704,26 +489,11 @@
 msgstr "nettjenester under din kontroll"
 
 #: templates/layout.user.php:44
->>>>>>> d1c0f2a7
 msgid "Log out"
 msgstr "Logg ut"
 
 #: templates/login.php:8
 msgid "Automatic logon rejected!"
-<<<<<<< HEAD
-msgstr ""
-
-#: templates/login.php:9
-msgid ""
-"If you did not change your password recently, your account may be "
-"compromised!"
-msgstr ""
-
-#: templates/login.php:10
-msgid "Please change your password to secure your account again."
-msgstr ""
-
-=======
 msgstr "Automatisk pålogging avvist!"
 
 #: templates/login.php:9
@@ -736,7 +506,6 @@
 msgid "Please change your password to secure your account again."
 msgstr "Vennligst skift passord for å gjøre kontoen din sikker igjen."
 
->>>>>>> d1c0f2a7
 #: templates/login.php:15
 msgid "Lost your password?"
 msgstr "Mistet passordet ditt?"
@@ -763,11 +532,7 @@
 
 #: templates/verify.php:5
 msgid "Security Warning!"
-<<<<<<< HEAD
-msgstr ""
-=======
 msgstr "Sikkerhetsadvarsel!"
->>>>>>> d1c0f2a7
 
 #: templates/verify.php:6
 msgid ""
@@ -777,8 +542,4 @@
 
 #: templates/verify.php:16
 msgid "Verify"
-<<<<<<< HEAD
-msgstr ""
-=======
-msgstr "Verifiser"
->>>>>>> d1c0f2a7
+msgstr "Verifiser"