--- conflicted
+++ resolved
@@ -1,15 +1,10 @@
 <?php $TRANSLATIONS = array(
-<<<<<<< HEAD
-"OpenID Changed" => "OpenID cambiado",
-"Invalid request" => "Solicitud no válida",
-=======
 "Unable to load list from App Store" => "Imposible cargar la lista desde el App Store",
 "Email saved" => "Correo guardado",
 "Invalid email" => "Correo no válido",
 "OpenID Changed" => "OpenID cambiado",
 "Invalid request" => "Solicitud no válida",
 "Authentication error" => "Error de autenticación",
->>>>>>> 46d6fd15
 "Language changed" => "Idioma cambiado",
 "Error" => "Error",
 "Disable" => "Desactivar",
